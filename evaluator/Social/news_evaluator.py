from random import randint

from config.cst import *
from evaluator.Dispatchers.TwitterDispatcher import TwitterDispatcher
from evaluator.Social.social_evaluator import NewsSocialEvaluator
from evaluator.evaluator_dispatcher import *


class TwitterNewsEvaluator(NewsSocialEvaluator, EvaluatorDispatcherClient):
    def __init__(self):
        NewsSocialEvaluator.__init__(self)
        EvaluatorDispatcherClient.__init__(self)
        self.enabled = True
        self.is_threaded = False
        self.count = 0
        self.symbol = ""

    def set_dispatcher(self, dispatcher):
<<<<<<< HEAD
        self.dispatcher = dispatcher
        self.dispatcher.update_social_config(self.social_config)
=======
        super().set_dispatcher(dispatcher)
        self.dispatcher.set_social_config(self.social_config)
>>>>>>> 0489fd65

    def get_data(self):
        pass

    @staticmethod
    def get_dispatcher_class():
        return TwitterDispatcher

    def print_tweet(self, tweet, count):
        twitter_service = self.config[CONFIG_CATEGORY_SERVICES][CONFIG_TWITTER][CONFIG_SERVICE_INSTANCE]
        self.logger.debug(twitter_service.tweet_to_string(tweet, count, self.symbol))

    def receive_notification_data(self, data):
        self.count += 1
        self.print_tweet(data[CONFIG_TWEET], self.count)

    def eval_impl(self):
        v = randint(0, 100)
        if v > 95:
            self.notify_evaluator_threads(self.__class__.__name__)

    def run(self):
        pass

    def purify_config(self):
        #remove other symbols data to avoid unnecessary tweets
        if self.symbol in self.social_config[CONFIG_TWITTERS_ACCOUNTS]:
            self.social_config[CONFIG_TWITTERS_ACCOUNTS] = \
                {self.symbol: self.social_config[CONFIG_TWITTERS_ACCOUNTS][self.symbol]}
        else:
            self.social_config[CONFIG_TWITTERS_ACCOUNTS] = {}
        if self.symbol in self.social_config[CONFIG_TWITTERS_HASHTAGS]:
            self.social_config[CONFIG_TWITTERS_HASHTAGS] = \
                {self.symbol: self.social_config[CONFIG_TWITTERS_HASHTAGS][self.symbol]}
        else:
            self.social_config[CONFIG_TWITTERS_HASHTAGS] = {}

    def prepare(self):
        self.purify_config()

class MediumNewsEvaluator(NewsSocialEvaluator):
    def __init__(self):
        super().__init__()
        self.enabled = False
        self.is_threaded = False

    def get_data(self):
        pass

    def eval_impl(self):
        self.notify_evaluator_threads(self.__class__.__name__)

    def run(self):
        pass

    def set_default_config(self):
        self.social_config = {
            CONFIG_REFRESH_RATE: 2
        }<|MERGE_RESOLUTION|>--- conflicted
+++ resolved
@@ -16,13 +16,8 @@
         self.symbol = ""
 
     def set_dispatcher(self, dispatcher):
-<<<<<<< HEAD
-        self.dispatcher = dispatcher
+        super().set_dispatcher(dispatcher)
         self.dispatcher.update_social_config(self.social_config)
-=======
-        super().set_dispatcher(dispatcher)
-        self.dispatcher.set_social_config(self.social_config)
->>>>>>> 0489fd65
 
     def get_data(self):
         pass
