--- conflicted
+++ resolved
@@ -1,8 +1,3 @@
-<<<<<<< HEAD
-from evaluator.unique_evaluator import *
-
-=======
->>>>>>> fbb0df48
 from config.cst import *
 from evaluator.evaluator_dispatcher import *
 
