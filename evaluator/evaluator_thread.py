import logging
import threading
import time

from evaluator import *


class EvaluatorThread(threading.Thread):
    def __init__(self, config, symbol, time_frame, exchange, notifier, trader, social_eval_list):
        threading.Thread.__init__(self)
        self.config = config
        self.exchange = exchange
        self.exchange_time_frame = self.exchange.get_time_frame_enum()
        self.symbol = symbol
        self.time_frame = time_frame
        self.notifier = notifier
        self.trader = trader

        self.thread_name = "TA THREAD - " + self.symbol \
                           + " - " + self.exchange.__class__.__name__ \
                           + " - " + str(self.time_frame)
        self.logger = logging.getLogger(self.thread_name)

        # Create Evaluator
        self.evaluator = Evaluator()
        self.evaluator.set_config(self.config)
        self.evaluator.set_symbol(self.symbol)
        self.evaluator.set_time_frame(self.time_frame)
        self.evaluator.set_notifier(self.notifier)
        self.evaluator.set_trader(self.trader)
        self.evaluator.set_social_eval(social_eval_list, self)

        # Create refreshing threads
        self.data_refresher = TimeFrameUpdateDataThread(self)
        self.social_evaluator_refresh = SocialEvaluatorNotThreadedUpdateThread(self)

    def notify(self, notifier_name):
        self.logger.debug("Notified by " + notifier_name)
        self.refresh_eval()

    def refresh_eval(self):
        # First eval --> create_instances
        # Instances will be created only if they don't already exist
<<<<<<< HEAD
        Evaluator.create_social_eval(self.config,self.symbol)
=======
        self.evaluator.create_ta_eval()
>>>>>>> 9da7b3ae

        # update eval
        self.evaluator.update_ta_eval()

        # for Debug purpose
        ta_eval_list_result = []
        for ta_eval in self.evaluator.get_ta_eval_list():
            ta_eval_list_result.append(ta_eval.get_eval_note())

        self.logger.debug("TA EVAL : " + str(ta_eval_list_result))

        social_eval_list_result = []
        for social_eval in self.evaluator.get_social_eval_list():
            social_eval_list_result.append(social_eval.get_eval_note())

        self.logger.debug("Social EVAL : " + str(social_eval_list_result))

        # calculate the final result
        self.evaluator.finalize()
        self.logger.debug("FINAL : " + str(self.evaluator.get_state()))

    def run(self):
        # Start refresh threads
        self.data_refresher.start()
        self.social_evaluator_refresh.start()
        self.data_refresher.join()
        self.social_evaluator_refresh.join()


# reset to count sec
# At the end of a time frame --> update time frame depending data
# Bug issue : https://github.com/Trading-Bot/CryptoBot/issues/38
class TimeFrameUpdateDataThread(threading.Thread):
    def __init__(self, parent):
        super().__init__()
        self.parent = parent

    def refresh_data(self):
        self.parent.evaluator.set_data(
            self.parent.exchange.get_symbol_prices(
                self.parent.symbol,
                self.parent.exchange_time_frame(self.parent.time_frame)))
        self.parent.notify(self.__class__.__name__)

    def run(self):
        while True:
            self.refresh_data()
            time.sleep(self.parent.time_frame.value * MINUTE_TO_SECONDS)


class SocialEvaluatorNotThreadedUpdateThread(threading.Thread):
    def __init__(self, parent):
        super().__init__()
        self.parent = parent
        self.social_evaluator_list = self.parent.evaluator.create_social_not_threaded_list()
        self.social_evaluator_list_timers = []
        self.get_eval_timers()

    def get_eval_timers(self):
        for social_eval in self.social_evaluator_list:
            # if key exists --> else this social eval will not be refreshed
            if SOCIAL_CONFIG_REFRESH_RATE in social_eval.get_social_config():
                self.social_evaluator_list_timers.append(
                    {
                        "social_evaluator_class_inst": social_eval,
                        "refresh_rate": social_eval.get_social_config()[SOCIAL_CONFIG_REFRESH_RATE],
                        # force first refresh
                        "last_refresh": social_eval.get_social_config()[SOCIAL_CONFIG_REFRESH_RATE],
                        "last_refresh_time": time.time()
                    })
            else:
                self.parent.logger.warn("Social evaluator " + social_eval.__class__.__name__
                                        + " doesn't have a valid social config refresh rate.")

    def run(self):
        while True:
            for social_eval in self.social_evaluator_list_timers:
                if social_eval["last_refresh"] < social_eval["refresh_rate"]:
                    now = time.time()
                    social_eval["last_refresh"] += now - social_eval["last_refresh_time"]
                    social_eval["last_refresh_time"] = now
                else:
                    social_eval["last_refresh"] = 0
                    social_eval["social_evaluator_class_inst"].eval()
                    self.parent.logger.debug(social_eval["social_evaluator_class_inst"].__class__.__name__
                                             + " refreshed by generic social refresher thread after "
                                             + str(social_eval["refresh_rate"]) + "sec")

            time.sleep(1)<|MERGE_RESOLUTION|>--- conflicted
+++ resolved
@@ -41,11 +41,7 @@
     def refresh_eval(self):
         # First eval --> create_instances
         # Instances will be created only if they don't already exist
-<<<<<<< HEAD
-        Evaluator.create_social_eval(self.config,self.symbol)
-=======
         self.evaluator.create_ta_eval()
->>>>>>> 9da7b3ae
 
         # update eval
         self.evaluator.update_ta_eval()
