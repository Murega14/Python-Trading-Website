--- conflicted
+++ resolved
@@ -1,18 +1,9 @@
 #!/usr/bin/env bash
-<<<<<<< HEAD
-sudo apt update
-sudo apt install -y build-essential libc6-dev libncurses5-dev libncursesw5-dev libreadline6-dev libdb5.3-dev libgdbm-dev libsqlite3-dev libssl-dev libbz2-dev libexpat1-dev liblzma-dev zlib1g-dev libxml2-dev libxslt1-dev libxslt-dev libjpeg-dev zlib1g-dev libpng12-dev libffi-dev
-=======
 sudo apt-get install -y build-essential libc6-dev
 sudo apt-get install -y libncurses5-dev libncursesw5-dev libreadline6-dev
 sudo apt-get install -y libdb5.3-dev libgdbm-dev libsqlite3-dev libssl-dev
 sudo apt-get install -y libbz2-dev libexpat1-dev liblzma-dev zlib1g-dev
 
-sudo apt install -y libxml2-dev libxslt1-dev libxslt-dev
-sudo apt install -y libjpeg-dev zlib1g-dev libpng12-dev
-sudo apt install -y libffi-dev
->>>>>>> e2a33967
-
 sudo add-apt-repository ppa:jonathonf/python-3.6
 sudo apt update
 sudo apt install -y python3 python3-pip python-tk