--- conflicted
+++ resolved
@@ -35,57 +35,6 @@
 Rename config/default_config.json to config/config.json
 ```
 
-<<<<<<< HEAD
-### More configuration
-See [Configuration Wiki](https://github.com/Herklos-Bots/CryptoBot/wiki/Configuration)
-```json
-"crypto_currencies": {
-    "Bitcoin": {
-      "pairs" : ["BTC/USDT"]
-    }
-}
-```
-See [Exchanges Wiki](https://github.com/Herklos-Bots/CryptoBot/wiki/Exchanges)
-```json
-"exchanges": {
-    "binance": {
-      "api-key": "",
-      "api-secret": ""
-    }
-}
-```
-See [Notifications Wiki](https://github.com/Herklos-Bots/CryptoBot/wiki/Notifications)
-```json
-"notification":{
-    "enabled": true,
-    "type": [1, 2]
-}
-```
-See [Trader Wiki](https://github.com/Herklos-Bots/CryptoBot/wiki/Trader)
-```json
-"trader":{
-    "enabled": false,
-    "risk": 0.5
-}
-```
-See [Simulator Wiki](https://github.com/Herklos-Bots/CryptoBot/wiki/Simulator)
-```json
-"trader_simulator":{
-    "enabled": true,
-    "risk": 0.5,
-    "starting_portfolio": {
-      "BTC": 10,
-      "USDT": 1000
-    }
-}
-```
-See [Interfaces Wiki](https://github.com/Trading-Bot/CryptoBot/wiki/Interfaces)
-```json
-"services": {}
-```
-  
-=======
->>>>>>> ef0373ba
 ## Usage
 ### Start the bot
 ```bash
