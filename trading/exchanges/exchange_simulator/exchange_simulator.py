--- conflicted
+++ resolved
@@ -386,16 +386,4 @@
 
 
 class NoCandleDataForThisTimeFrameException(Exception):
-<<<<<<< HEAD
-
-    def __init__(self, message):
-        super().__init__(message)
-
-
-class NoCandleDataForThisSymbolException(Exception):
-
-    def __init__(self, message):
-        super().__init__(message)
-=======
-    pass
->>>>>>> 26a98fbe
+    pass