from binance.client import Client, BinanceAPIException
<<<<<<< HEAD
from binance.websockets import BinanceSocketManager
from twisted.internet import reactor
=======
>>>>>>> b821c873

from config.cst import *
from tools.symbol_util import merge_symbol
from trading.exchanges.websockets_exchanges.abstract_websocket import AbstractWebSocket


class BinanceWebSocketClient(AbstractWebSocket):
    _TICKER_KEY = "@ticker"
    _KLINE_KEY = "@kline"
    _MULTIPLEX_SOCKET_NAME = "multiplex"
    _USER_SOCKET_NAME = "user"
    _STATUSES = {
        'NEW': 'open',
        'PARTIALLY_FILLED': 'open',
        'FILLED': 'closed',
        'CANCELED': 'canceled',
    }

    def __init__(self, config, exchange_manager):
        super().__init__(config, exchange_manager)
        self.client = Client(self.config[CONFIG_EXCHANGES][self.name][CONFIG_EXCHANGE_KEY],
                             self.config[CONFIG_EXCHANGES][self.name][CONFIG_EXCHANGE_SECRET])
        self.socket_manager = None
        self.open_sockets_keys = {}

    @staticmethod
    def get_websocket_client(config, exchange_manager):
        ws_client = BinanceWebSocketClient(config, exchange_manager)
        ws_client.socket_manager = BinanceSocketManager(ws_client.client)
        return ws_client

    def init_web_sockets(self, time_frames, trader_pairs):
        try:
            self._init_price_sockets(time_frames, trader_pairs)
            self._init_user_socket()
        except BinanceAPIException as e:
            self.logger.error("error when connecting to binance websockets: {0}".format(e))

    def start_sockets(self):
        if self.socket_manager:
            self.socket_manager.start()

    def stop_sockets(self):
        if self.socket_manager:
            self.socket_manager.close()

    def get_socket_manager(self):
        return self.socket_manager

    @classmethod
    def get_name(cls):
        return "binance"

    # Binance rest API documentation
    # (https://github.com/binance-exchange/binance-official-api-docs/blob/master/rest-api.md):
    #
    # Recent trades list
    # GET /api/v1/trades
    # Get recent trades(up to last 500).
    #
    # Weight: 1
    #
    # and:
    #
    # Compressed/Aggregate trades list
    # GET /api/v1/aggTrades
    # Get compressed, aggregate trades. Trades that fill at the time, from the same order, with the same price will
    # have the quantity aggregated.
    #
    # Weight: 1
    #
    # => Better using rest exchange services to save cpu resources (minimal rest request weigh).
    @classmethod
    def handles_recent_trades(cls):
        return False

    @classmethod
    def handles_order_book(cls):
        return False

    @classmethod
    def handles_price_ticker(cls):
        return True

    @staticmethod
    def parse_order_status(status):
        return BinanceWebSocketClient._STATUSES[status] if status in BinanceWebSocketClient._STATUSES \
            else status.lower()

    @staticmethod
    def convert_into_ccxt_order(order):
        status = AbstractWebSocket.safe_value(order, 'X')
        if status is not None:
            status = BinanceWebSocketClient.parse_order_status(status)
        price = AbstractWebSocket.safe_float(order, "p")
        amount = AbstractWebSocket.safe_float(order, "q")
        filled = AbstractWebSocket.safe_float(order, "z", 0.0)
        cost = None
        remaining = None
        if filled is not None:
            if amount is not None:
                remaining = max(amount - filled, 0.0)
            if price is not None:
                cost = price * filled
        return {
            'info': order,
            'id': AbstractWebSocket.safe_string(order, "i"),
            'timestamp': order["T"],
            'datetime': AbstractWebSocket.iso8601(order["T"]),
            'lastTradeTimestamp': None,
            # TODO string has no / between currency and market => need to add it !!!
            'symbol': AbstractWebSocket.safe_string(order, "s"),
            'type': AbstractWebSocket.safe_lower_string(order, "o"),
            'side': AbstractWebSocket.safe_lower_string(order, "S"),
            'price': price,
            'amount': amount,
            'cost': cost,
            'filled': filled,
            'remaining': remaining,
            'status': status,
            'fee': AbstractWebSocket.safe_float(order, "n", None),
        }

    def all_currencies_prices_callback(self, msg):
        if msg['data']['e'] == 'error':
            # close and restart the socket
            # self.close_sockets()
            self.start_sockets()
        else:
            msg_stream_type = msg["stream"]
            if self._TICKER_KEY in msg_stream_type:
                self.exchange_manager.get_symbol_data(msg["data"]["s"]).update_symbol_ticker(msg["data"])
            elif self._KLINE_KEY in msg_stream_type:
                self.get_symbol_data(msg["data"]["s"]).update_symbol_candles(
                    self._convert_time_frame(msg["data"]["k"]["i"]),
                    self._create_candle(msg["data"]["k"]),
                    start_candle_time=msg["data"]["k"]["t"],
                    replace_all=False)

    def user_callback(self, msg):
        if msg["e"] == "outboundAccountInfo":
            self._update_portfolio(msg)
        elif msg["e"] == "executionReport":
            self._update_order(msg)

    def _init_price_sockets(self, time_frames, trader_pairs):
        # add klines
        prices = ["{}{}_{}".format(merge_symbol(symbol).lower(), self._KLINE_KEY, time_frame.value)
                  for time_frame in time_frames
                  for symbol in trader_pairs]
        # add tickers
        for symbol in trader_pairs:
            prices.append("{}{}".format(merge_symbol(symbol).lower(), self._TICKER_KEY))
        connection_key = self.socket_manager.start_multiplex_socket(prices, self.all_currencies_prices_callback)
        self.open_sockets_keys[self._MULTIPLEX_SOCKET_NAME] = connection_key

    def _init_user_socket(self):
        connection_key = self.socket_manager.start_user_socket(self.user_callback)
        self.open_sockets_keys[self._USER_SOCKET_NAME] = connection_key

    # candle: list[0:5]  #time, open, high, low, close, vol
    @staticmethod
    def _create_candle(kline_data):
        return [
            kline_data["t"],  # time
            AbstractWebSocket.safe_float(kline_data, "o"),  # open
            AbstractWebSocket.safe_float(kline_data, "h"),  # high
            AbstractWebSocket.safe_float(kline_data, "l"),  # low
            AbstractWebSocket.safe_float(kline_data, "c"),  # close
            AbstractWebSocket.safe_float(kline_data, "v"),  # vol
        ]

    def _update_portfolio(self, msg):
        for currency in msg['B']:
            free = float(currency['f'])
            locked = float(currency['l'])
            total = free + locked
            self.exchange_manager.get_personal_data().update_portfolio(currency['a'], total, free, locked)

    # unimplemented methods
    @staticmethod
    def format_price_ticker(price_ticker):
        pass

    def init_all_currencies_prices_web_socket(self, time_frames, trader_pairs):
        pass

    @staticmethod
    def _adapt_symbol(symbol):
        return symbol<|MERGE_RESOLUTION|>--- conflicted
+++ resolved
@@ -1,9 +1,7 @@
 from binance.client import Client, BinanceAPIException
-<<<<<<< HEAD
 from binance.websockets import BinanceSocketManager
+from binance.client import Client, BinanceAPIException
 from twisted.internet import reactor
-=======
->>>>>>> b821c873
 
 from config.cst import *
 from tools.symbol_util import merge_symbol
