--- conflicted
+++ resolved
@@ -14,14 +14,10 @@
   - pip3 install -r dev_requirements.txt
   - cp ./config/default_config.json ./config/config.json
   - python3 start.py -p install all
-<<<<<<< HEAD
-script: tox
-=======
 jobs:
   include:
     - script: pytest --cov=. --cov-config=.coveragerc tests/unit_tests/
     - script: pytest --cov=. --cov-config=.coveragerc tests/functional_tests/
->>>>>>> 48e04b7e
 after_success:
   - coveralls
 
