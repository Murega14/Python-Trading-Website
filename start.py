import argparse
import logging
import sys
import traceback
from logging.config import fileConfig

from config.config import load_config
from config.cst import CONFIG_FILE, CONFIG_EVALUATOR_FILE_PATH, CONFIG_EVALUATOR, CONFIG_ENABLED_OPTION, LONG_VERSION, \
<<<<<<< HEAD
    CONFIG_BACKTESTING, CONFIG_CATEGORY_NOTIFICATION, CONFIG_TRADER, CONFIG_SIMULATOR, CONFIG_TRADER_RISK
from interfaces import starting
=======
    CONFIG_BACKTESTING, CONFIG_CATEGORY_NOTIFICATION, CONFIG_TRADER, CONFIG_TRADING, CONFIG_SIMULATOR, \
    CONFIG_TRADER_RISK
>>>>>>> 27b4a757
from interfaces.telegram.bot import TelegramApp
from services import WebService
from tools.commands import Commands
from tools.errors import ConfigError, ConfigEvaluatorError

# Keep string '+' operator to ensure backward compatibility in this file


def _log_uncaught_exceptions(ex_cls, ex, tb):
    logging.exception(''.join(traceback.format_tb(tb)))
    logging.exception('{0}: {1}'.format(ex_cls, ex))


def update_config_with_args(starting_args, config):
    if starting_args.backtesting:
        config[CONFIG_BACKTESTING][CONFIG_ENABLED_OPTION] = True
        config[CONFIG_CATEGORY_NOTIFICATION][CONFIG_ENABLED_OPTION] = False

        config[CONFIG_TRADER][CONFIG_ENABLED_OPTION] = False
        config[CONFIG_SIMULATOR][CONFIG_ENABLED_OPTION] = True

    if starting_args.simulate:
        config[CONFIG_TRADER][CONFIG_ENABLED_OPTION] = False
        config[CONFIG_SIMULATOR][CONFIG_ENABLED_OPTION] = True

    if starting_args.risk is not None and 0 < starting_args.risk <= 1:
        config[CONFIG_TRADING][CONFIG_TRADER_RISK] = starting_args.risk


def start_octobot(starting_args):
    fileConfig('config/logging_config.ini')

    logger = logging.getLogger("OctoBot Launcher")

    # Force new log file creation not to log at the previous one's end.
    logger.parent.handlers[1].doRollover()

    sys.excepthook = _log_uncaught_exceptions

    # Version
    logger.info("Version : {0}".format(LONG_VERSION))

    try:
        # Test update
        if starting_args.update:
            Commands.update(logger)
        else:
            Commands.check_bot_update(logger)

            logger.info("Loading config files...")
            config = load_config(error=False)
            if config is None:
                raise ConfigError

            # Handle utility methods before bot initializing if possible
            if starting_args.packager:
                Commands.package_manager(config, starting_args.packager)

            elif starting_args.creator:
                Commands.tentacle_creator(config, starting_args.creator)

            elif starting_args.encrypter:
                Commands.exchange_keys_encrypter()

            else:

                config[CONFIG_EVALUATOR] = load_config(CONFIG_EVALUATOR_FILE_PATH, False)
                if config[CONFIG_EVALUATOR] is None:
                    raise ConfigEvaluatorError

                if starting_args.data_collector:
                    Commands.data_collector(config)

                elif starting_args.strategy_optimizer:
                    Commands.start_strategy_optimizer(config, starting_args.strategy_optimizer)

                else:

                    # In those cases load OctoBot
                    from octobot import OctoBot

                    TelegramApp.enable(config, starting_args.telegram)

                    WebService.enable(config, not starting_args.no_web)

                    update_config_with_args(starting_args, config)

                    bot = OctoBot(config)

                    import interfaces

                    interfaces.__init__(bot, config)
                    starting.__init__(config)

                    if starting_args.start:
                        Commands.start_bot(bot, logger)

    except ConfigError:
        logger.error("OctoBot can't start without " + CONFIG_FILE + " configuration file.")
        sys.exit(-1)

    except ModuleNotFoundError as e:
        if 'tentacles' in str(e):
            logger.error("Impossible to start OctoBot, tentacles are missing.\nTo install tentacles, "
                         "please use the following command:\nstart.py -p install all")
        sys.exit(-1)

    except ConfigEvaluatorError:
        logger.error("OctoBot can't start without" + CONFIG_EVALUATOR_FILE_PATH
                     + "configuration file.\nThis file is generated on tentacle "
                       "installation using the following command:\nstart.py -p install all")
        sys.exit(-1)


if __name__ == '__main__':
    parser = argparse.ArgumentParser(description='OctoBot')
    parser.add_argument('start', help='start the OctoBot',
                        action='store_true')
    parser.add_argument('-s', '--simulate', help='start the OctoBot with the trader simulator',
                        action='store_true')
    parser.add_argument('-d', '--data_collector',
                        help='start the data collector process to create data for backtesting',
                        action='store_true')
    parser.add_argument('-b', '--backtesting', help='enable the backtesting option and use the backtesting config',
                        action='store_true')
    parser.add_argument('-u', '--update', help='update OctoBot with the latest version available',
                        action='store_true')
    parser.add_argument('-r', '--risk', type=float, help='risk representation (between 0 and 1)')
    parser.add_argument('-nw', '--no_web', help="Don't start web server",
                        action='store_true')
    parser.add_argument('-t', '--telegram', help='Start telegram command handler',
                        action='store_true')
    parser.add_argument('--encrypter', help='Start the exchange api keys encrypter',
                        action='store_true')
    parser.add_argument('-p', '--packager', help='Start OctoBot Tentacles Manager. examples: -p install all '
                                                 'to install all tentacles packages and -p install [tentacle] to '
                                                 'install specific tentacle. Tentacles Manager allows to install, '
                                                 'update, uninstall and reset tentacles. Use: -p help to get the '
                                                 'Tentacle Manager help.',
                        nargs='+')

    parser.add_argument('-c', '--creator', help='Start OctoBot Tentacles Creator. examples: -c Evaluator '
                                                'to create a new evaluator tentacles. Use: -c help to get the '
                                                'Tentacle Creator help.',
                        nargs='+')

    parser.add_argument('-o', '--strategy_optimizer', help='Start Octobot strategy optimizer. This mode will make '
                                                           'octobot play backtesting scenarii located in '
                                                           'abstract_strategy_test.py with different timeframes, '
                                                           'evaluators and risk using the trading mode set in '
                                                           'config.json. This tool is useful to quickly test a '
                                                           'strategy and automatically find the best compatible '
                                                           'settings. Param is the name of the strategy class to '
                                                           'test. Example: -o FullMixedStrategiesEvaluator'
                                                           ' Warning: this process may take a long time.',
                        nargs='+')

    args = parser.parse_args()

    start_octobot(args)<|MERGE_RESOLUTION|>--- conflicted
+++ resolved
@@ -6,13 +6,9 @@
 
 from config.config import load_config
 from config.cst import CONFIG_FILE, CONFIG_EVALUATOR_FILE_PATH, CONFIG_EVALUATOR, CONFIG_ENABLED_OPTION, LONG_VERSION, \
-<<<<<<< HEAD
-    CONFIG_BACKTESTING, CONFIG_CATEGORY_NOTIFICATION, CONFIG_TRADER, CONFIG_SIMULATOR, CONFIG_TRADER_RISK
-from interfaces import starting
-=======
     CONFIG_BACKTESTING, CONFIG_CATEGORY_NOTIFICATION, CONFIG_TRADER, CONFIG_TRADING, CONFIG_SIMULATOR, \
     CONFIG_TRADER_RISK
->>>>>>> 27b4a757
+from interfaces import starting
 from interfaces.telegram.bot import TelegramApp
 from services import WebService
 from tools.commands import Commands
