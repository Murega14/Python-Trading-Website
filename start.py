import argparse
import logging
import sys
import traceback
from logging.config import fileConfig
from time import sleep

from config.config import load_config
from config.cst import *
from tools.commands import Commands
from interfaces.telegram.bot import TelegramApp
from services import WebService


def _log_uncaught_exceptions(ex_cls, ex, tb):
    logging.exception(''.join(traceback.format_tb(tb)))
    logging.exception('{0}: {1}'.format(ex_cls, ex))


<<<<<<< HEAD
def start_octobot(starting_args):
    if starting_args.pause_time is not None:
        sleep(starting_args.pause_time)
=======
if __name__ == '__main__':
    parser = argparse.ArgumentParser(description='OctoBot')
    parser.add_argument('start', help='start the OctoBot',
                        action='store_true')
    parser.add_argument('-s', '--simulate', help='start the OctoBot with the trader simulator',
                        action='store_true')
    parser.add_argument('-d', '--data_collector',
                        help='start the data collector process to create data for backtesting',
                        action='store_true')
    parser.add_argument('-u', '--update', help='update OctoBot with the latest version available',
                        action='store_true')
    parser.add_argument('-b', '--backtesting', help='enable the backtesting option and use the backtesting config',
                        action='store_true')
    parser.add_argument('-r', '--risk', type=float, help='risk representation (between 0 and 1)')
    parser.add_argument('-w', '--web', help='Start web server',
                        action='store_true')
    parser.add_argument('-t', '--telegram', help='Start telegram command handler',
                        action='store_true')
    parser.add_argument('-p', '--packager', help='Start OctoBot Tentacles Manager. examples: -p install all '
                                                 'to install all tentacles packages and -p install [tentacle] to '
                                                 'install specific tentacle. Tentacles Manager allows to install, '
                                                 'update, uninstall and reset tentacles. Use: -p help to get the '
                                                 'Tentacle Manager help.',
                        nargs='+')

    parser.add_argument('-c', '--creator', help='Start OctoBot Tentacles Creator. examples: -c Evaluator '
                                                'to create a new evaluator tentacles. Use: -c help to get the '
                                                'Tentacle Creator help.',
                        nargs='+')

    args = parser.parse_args()
>>>>>>> ff9de5d9

    fileConfig('config/logging_config.ini')

    logger = logging.getLogger("OctoBot Launcher")

    # Force new log file creation not to log at the previous one's end.
    logger.parent.handlers[1].doRollover()

    sys.excepthook = _log_uncaught_exceptions

    # Version
    logger.info("Version : {0}".format(LONG_VERSION))

    # Test update
    Commands.check_bot_update(logger)

    logger.info("Loading config files...")
    config = load_config()

    # Handle utility methods before bot initializing if possible
    if starting_args.packager:
        Commands.package_manager(config, starting_args.packager)

    elif starting_args.creator:
        Commands.tentacle_creator(config, starting_args.creator)

    elif starting_args.update:
        Commands.update(logger)

    else:
        # In those cases load OctoBot
        from octobot import OctoBot

        config[CONFIG_EVALUATOR] = load_config(CONFIG_EVALUATOR_FILE_PATH, False)

        TelegramApp.enable(config, starting_args.telegram)

        WebService.enable(config, starting_args.web)

        bot = OctoBot(config)

        import interfaces

        interfaces.__init__(bot, config)

        if starting_args.data_collector:
            Commands.data_collector(config)

        # start crypto bot options
        else:
            if starting_args.backtesting:
                import backtesting

                backtesting.__init__(bot)

                config[CONFIG_BACKTESTING][CONFIG_ENABLED_OPTION] = True
                config[CONFIG_CATEGORY_NOTIFICATION][CONFIG_ENABLED_OPTION] = False

                config[CONFIG_TRADER][CONFIG_ENABLED_OPTION] = False
                config[CONFIG_SIMULATOR][CONFIG_ENABLED_OPTION] = True

            if starting_args.simulate:
                config[CONFIG_TRADER][CONFIG_ENABLED_OPTION] = False
                config[CONFIG_SIMULATOR][CONFIG_ENABLED_OPTION] = True

            if starting_args.risk is not None and 0 < starting_args.risk <= 1:
                config[CONFIG_TRADER][CONFIG_TRADER_RISK] = starting_args.risk

            if starting_args.start:
                Commands.start_bot(bot, logger)


if __name__ == '__main__':
    parser = argparse.ArgumentParser(description='OctoBot')
    parser.add_argument('start', help='start the OctoBot',
                        action='store_true')
    parser.add_argument('-s', '--simulate', help='start the OctoBot with the trader simulator',
                        action='store_true')
    parser.add_argument('-d', '--data_collector',
                        help='start the data collector process to create data for backtesting',
                        action='store_true')
    parser.add_argument('-u', '--update', help='update OctoBot with the latest version available',
                        action='store_true')
    parser.add_argument('-b', '--backtesting', help='enable the backtesting option and use the backtesting config',
                        action='store_true')
    parser.add_argument('-r', '--risk', type=float, help='risk representation (between 0 and 1)')
    parser.add_argument('-tp', '--pause_time', type=int, help='time to pause before starting the bot')
    parser.add_argument('-w', '--web', help='Start web server',
                        action='store_true')
    parser.add_argument('-t', '--telegram', help='Start telegram command handler',
                        action='store_true')
    parser.add_argument('-p', '--packager', help='Start OctoBot Tentacles Manager. examples: -p install all '
                                                 'to install all tentacles packages and -p install [tentacle] to '
                                                 'install specific tentacle. Tentacles Manager allows to install, '
                                                 'update, uninstall and reset tentacles. Use: -p help to get the '
                                                 'Tentacle Manager help.',
                        nargs='+')

    parser.add_argument('-c', '--creator', help='Start OctoBot Tentacles Creator. examples: -c strategy test '
                                                'to create a new strategy tentacles. Use: -c help to get the '
                                                'Tentacle Creator help.',
                        nargs='+')

    args = parser.parse_args()

    start_octobot(args)<|MERGE_RESOLUTION|>--- conflicted
+++ resolved
@@ -17,35 +17,9 @@
     logging.exception('{0}: {1}'.format(ex_cls, ex))
 
 
-<<<<<<< HEAD
 def start_octobot(starting_args):
     if starting_args.pause_time is not None:
         sleep(starting_args.pause_time)
-=======
-if __name__ == '__main__':
-    parser = argparse.ArgumentParser(description='OctoBot')
-    parser.add_argument('start', help='start the OctoBot',
-                        action='store_true')
-    parser.add_argument('-s', '--simulate', help='start the OctoBot with the trader simulator',
-                        action='store_true')
-    parser.add_argument('-d', '--data_collector',
-                        help='start the data collector process to create data for backtesting',
-                        action='store_true')
-    parser.add_argument('-u', '--update', help='update OctoBot with the latest version available',
-                        action='store_true')
-    parser.add_argument('-b', '--backtesting', help='enable the backtesting option and use the backtesting config',
-                        action='store_true')
-    parser.add_argument('-r', '--risk', type=float, help='risk representation (between 0 and 1)')
-    parser.add_argument('-w', '--web', help='Start web server',
-                        action='store_true')
-    parser.add_argument('-t', '--telegram', help='Start telegram command handler',
-                        action='store_true')
-    parser.add_argument('-p', '--packager', help='Start OctoBot Tentacles Manager. examples: -p install all '
-                                                 'to install all tentacles packages and -p install [tentacle] to '
-                                                 'install specific tentacle. Tentacles Manager allows to install, '
-                                                 'update, uninstall and reset tentacles. Use: -p help to get the '
-                                                 'Tentacle Manager help.',
-                        nargs='+')
 
     parser.add_argument('-c', '--creator', help='Start OctoBot Tentacles Creator. examples: -c Evaluator '
                                                 'to create a new evaluator tentacles. Use: -c help to get the '
@@ -53,7 +27,6 @@
                         nargs='+')
 
     args = parser.parse_args()
->>>>>>> ff9de5d9
 
     fileConfig('config/logging_config.ini')
 
