import logging
import sys
import traceback
from logging.config import fileConfig

import ccxt

from backtesting.backtesting import Backtesting
from backtesting.exchange_simulator import ExchangeSimulator
from config.config import load_config
from config.cst import *
from evaluator.Util.advanced_manager import AdvancedManager
from evaluator.evaluator_creator import EvaluatorCreator
from evaluator.evaluator_threads_manager import EvaluatorThreadsManager
from evaluator.symbol_evaluator import SymbolEvaluator
from evaluator.Updaters.symbol_time_frames_updater import SymbolTimeFramesDataUpdaterThread
from interfaces.web.app import WebApp
from tools import Notification
from tools.performance_analyser import PerformanceAnalyser
from trading import Exchange
from trading.trader.trader import Trader
from trading.trader.trader_simulator import TraderSimulator
from services import ServiceCreator

"""Main CryptoBot class:
- Create all indicators and thread for each cryptocurrencies in config """


class CryptoBot:
    """
    Constructor :
    - Load configs
    """

    def __init__(self):
        # Logger
        fileConfig('config/logging_config.ini')
        self.logger = logging.getLogger(self.__class__.__name__)
        sys.excepthook = self._log_uncaught_exceptions

        # Version
        self.logger.info("Version : {0}".format(VERSION))

        # Config
        self.logger.info("Load config files...")
        self.config = load_config()
        self.config[CONFIG_EVALUATOR] = load_config(CONFIG_EVALUATOR_FILE, False)

        # Advanced
        AdvancedManager.create_class_list(self.config)

        # Interfaces
        self.web_app = WebApp(self.config)
        if self.web_app.enabled():
            self.web_app.start()

        # Debug tools
        self.performance_analyser = None
        if CONFIG_DEBUG_OPTION_PERF in self.config and self.config[CONFIG_DEBUG_OPTION_PERF]:
            self.performance_analyser = PerformanceAnalyser()

<<<<<<< HEAD
        # TODO : CONFIG TEMP LOCATION
        #self.time_frames = [TimeFrames.THIRTY_MINUTES, TimeFrames.ONE_HOUR, TimeFrames.FOUR_HOURS, TimeFrames.ONE_DAY]
        self.time_frames = TimeFrames
=======
        self.time_frames = Exchange.get_config_time_frame(self.config)
>>>>>>> 9e4380a6

        # Add services to self.config[CONFIG_CATEGORY_SERVICES]
        ServiceCreator.create_services(self.config)

        # Notifier
        self.config[CONFIG_NOTIFICATION_INSTANCE] = Notification(self.config)

        # Notify starting
        self.config[CONFIG_NOTIFICATION_INSTANCE].notify_with_all(NOTIFICATION_STARTING_MESSAGE)

        self.symbols_threads_manager = []
        self.exchange_traders = {}
        self.exchange_trader_simulators = {}
        self.exchanges_list = {}
        self.symbol_evaluator_list = []
        self.dispatchers_list = []
        self.symbol_time_frame_updater_threads = []

    def create_exchange_traders(self):
        available_exchanges = ccxt.exchanges
        for exchange_class_string in self.config[CONFIG_EXCHANGES]:
            if exchange_class_string in available_exchanges:
                exchange_type = getattr(ccxt, exchange_class_string)

                # Backtesting Exchange
                if Backtesting.enabled(self.config):
                    exchange_inst = ExchangeSimulator(self.config, exchange_type)
                else:
                    # True Exchange
                    exchange_inst = Exchange(self.config, exchange_type)

                # create trader instance for this exchange
                exchange_trader = Trader(self.config, exchange_inst)
                exchange_trader_simulator = TraderSimulator(self.config, exchange_inst)

                self.exchanges_list[exchange_inst.get_name()] = exchange_inst
                self.exchange_traders[exchange_inst.get_name()] = exchange_trader
                self.exchange_trader_simulators[exchange_inst.get_name()] = exchange_trader_simulator
            else:
                self.logger.error("{0} exchange not found".format(exchange_class_string))

    def create_evaluation_threads(self):
        self.logger.info("Evaluation threads creation...")

        # create dispatchers
        self.dispatchers_list = EvaluatorCreator.create_dispatchers(self.config)

        # create Social and TA evaluators
        for crypto_currency, crypto_currency_data in self.config[CONFIG_CRYPTO_CURRENCIES].items():

            # create symbol evaluator
            symbol_evaluator = SymbolEvaluator(self.config, crypto_currency, self.dispatchers_list)
            symbol_evaluator.set_traders(self.exchange_traders)
            symbol_evaluator.set_trader_simulators(self.exchange_trader_simulators)
            self.symbol_evaluator_list.append(symbol_evaluator)

            # create TA evaluators
            for symbol in crypto_currency_data[CONFIG_CRYPTO_PAIRS]:

                for exchange in self.exchanges_list.values():
                    if exchange.enabled():

                        # Verify that symbol exists on this exchange
                        if exchange.symbol_exists(symbol):
                            self._create_symbol_threads_managers(symbol,
                                                                 exchange,
                                                                 symbol_evaluator)

                        # notify that exchange doesn't support this symbol
                        else:
                            self.logger.warning("{0} doesn't support {1}".format(exchange.get_name(), symbol))

    def _create_symbol_threads_managers(self, symbol, exchange, symbol_evaluator):
        # Create real time TA evaluators
        real_time_ta_eval_list = EvaluatorCreator.create_real_time_ta_evals(self.config,
                                                                            exchange,
                                                                            symbol)
        symbol_time_frame_updater_thread = SymbolTimeFramesDataUpdaterThread()
        for time_frame in self.time_frames:
            if exchange.time_frame_exists(time_frame.value):
                self.symbols_threads_manager.append(EvaluatorThreadsManager(self.config,
                                                                            symbol,
                                                                            time_frame,
                                                                            symbol_time_frame_updater_thread,
                                                                            symbol_evaluator,
                                                                            exchange,
                                                                            real_time_ta_eval_list))
        self.symbol_time_frame_updater_threads.append(symbol_time_frame_updater_thread)

    def start_threads(self):
        if self.performance_analyser:
            self.performance_analyser.start()

        for symbol_evaluator in self.symbol_evaluator_list:
            symbol_evaluator.start_threads()

        for manager in self.symbols_threads_manager:
            manager.start_threads()

        for thread in self.symbol_time_frame_updater_threads:
            thread.start()

        for thread in self.dispatchers_list:
            thread.start()

        self.logger.info("Evaluation threads started...")

    def join_threads(self):
        for manager in self.symbols_threads_manager:
            manager.join_threads()

        for thread in self.symbol_time_frame_updater_threads:
            thread.join()

        for symbol_evaluator in self.symbol_evaluator_list:
            symbol_evaluator.join_threads()

        for trader in self.exchange_traders:
            self.exchange_traders[trader].join_order_manager()

        for trader_simulator in self.exchange_trader_simulators:
            self.exchange_trader_simulators[trader_simulator].join_order_manager()

        for thread in self.dispatchers_list:
            thread.join()

        if self.performance_analyser:
            self.performance_analyser.join()

    def stop_threads(self):
        # Notify stopping
        self.config[CONFIG_NOTIFICATION_INSTANCE].notify_with_all(NOTIFICATION_STOPPING_MESSAGE)

        self.logger.info("Stopping threads ...")

        for thread in self.symbol_time_frame_updater_threads:
            thread.stop()

        for manager in self.symbols_threads_manager:
            manager.stop_threads()

        for symbol_evaluator in self.symbol_evaluator_list:
            symbol_evaluator.stop_threads()

        for trader in self.exchange_traders:
            self.exchange_traders[trader].stop_order_manager()

        for trader_simulator in self.exchange_trader_simulators:
            self.exchange_trader_simulators[trader_simulator].stop_order_manager()

        for thread in self.dispatchers_list:
            thread.stop()

        if self.performance_analyser:
            self.performance_analyser.stop()

        if self.web_app.enabled():
            self.web_app.stop()

    @staticmethod
    def _log_uncaught_exceptions(ex_cls, ex, tb):
        logging.exception(''.join(traceback.format_tb(tb)))
        logging.exception('{0}: {1}'.format(ex_cls, ex))<|MERGE_RESOLUTION|>--- conflicted
+++ resolved
@@ -59,13 +59,7 @@
         if CONFIG_DEBUG_OPTION_PERF in self.config and self.config[CONFIG_DEBUG_OPTION_PERF]:
             self.performance_analyser = PerformanceAnalyser()
 
-<<<<<<< HEAD
-        # TODO : CONFIG TEMP LOCATION
-        #self.time_frames = [TimeFrames.THIRTY_MINUTES, TimeFrames.ONE_HOUR, TimeFrames.FOUR_HOURS, TimeFrames.ONE_DAY]
-        self.time_frames = TimeFrames
-=======
         self.time_frames = Exchange.get_config_time_frame(self.config)
->>>>>>> 9e4380a6
 
         # Add services to self.config[CONFIG_CATEGORY_SERVICES]
         ServiceCreator.create_services(self.config)
